--- conflicted
+++ resolved
@@ -380,11 +380,7 @@
         p_mp_uefi_get_request == NULL ||
         p_mp_uefi_get_registration_status == NULL ||
         p_mp_uefi_terminate == NULL) {
-<<<<<<< HEAD
         printf("Error: couldn't find uefi function interface(s) in the UEFI shared library.\n");
-=======
-        printf("Error: coulnd't find uefi function interface(s) in the UEFI shared library.\n");
->>>>>>> 76caa6fc
         CLOSELIBRARYHANDLE(uefi_lib_handle);
         return ret;
     }
@@ -422,11 +418,7 @@
             MpRegistrationStatus status;
             MpResult mpResult_registration_status = p_mp_uefi_get_registration_status(&status);
             if (mpResult != MP_SUCCESS) {
-<<<<<<< HEAD
-                printf("Warning: error occured while getting registration status, the error code is: %d \n", mpResult_registration_status);
-=======
                 printf("Warning: error occurred while getting registration status, the error code is: %d \n", mpResult_registration_status);
->>>>>>> 76caa6fc
                 break;
             }
             if(status.registrationStatus == MP_TASK_COMPLETED){
@@ -485,7 +477,7 @@
     if (p_mp_uefi_init == NULL ||
         p_mp_uefi_set_registration_status == NULL ||
         p_mp_uefi_terminate == NULL) {
-        printf("Error: cound't find uefi function interface(s) in the multi-package agent shared library.\n");
+        printf("Error: couldn't find uefi function interface(s) in the multi-package agent shared library.\n");
         CLOSELIBRARYHANDLE(uefi_lib_handle);
         return ret;
     }
